/*
	ConnectBot: simple, powerful, open-source SSH client for Android
	Copyright (C) 2007-2008 Kenny Root, Jeffrey Sharkey

	This program is free software: you can redistribute it and/or modify
	it under the terms of the GNU General Public License as published by
	the Free Software Foundation, either version 3 of the License, or
	(at your option) any later version.

	This program is distributed in the hope that it will be useful,
	but WITHOUT ANY WARRANTY; without even the implied warranty of
	MERCHANTABILITY or FITNESS FOR A PARTICULAR PURPOSE.  See the
	GNU General Public License for more details.

	You should have received a copy of the GNU General Public License
	along with this program.  If not, see <http://www.gnu.org/licenses/>.
*/

package org.connectbot.service;

import java.io.IOException;
import java.nio.ByteBuffer;
import java.nio.CharBuffer;
import java.nio.charset.Charset;
import java.nio.charset.CharsetDecoder;
import java.nio.charset.CoderResult;
import java.nio.charset.CodingErrorAction;
<<<<<<< HEAD
=======
import java.security.NoSuchAlgorithmException;
import java.security.PrivateKey;
import java.security.PublicKey;
import java.security.spec.InvalidKeySpecException;
import java.util.Arrays;
>>>>>>> 0f4aab8e
import java.util.LinkedList;
import java.util.List;

import org.connectbot.R;
import org.connectbot.TerminalView;
import org.connectbot.bean.HostBean;
import org.connectbot.bean.PortForwardBean;
import org.connectbot.bean.SelectionArea;
import org.connectbot.transport.AbsTransport;
import org.connectbot.transport.TransportFactory;

import android.content.Context;
import android.graphics.Bitmap;
import android.graphics.Canvas;
import android.graphics.Color;
import android.graphics.Paint;
import android.graphics.Typeface;
import android.graphics.Bitmap.Config;
import android.graphics.Paint.FontMetrics;
import android.os.Vibrator;
import android.text.ClipboardManager;
import android.util.Log;
import android.view.KeyCharacterMap;
import android.view.KeyEvent;
import android.view.View;
import android.view.View.OnKeyListener;

import com.trilead.ssh2.InteractiveCallback;

import de.mud.terminal.VDUBuffer;
import de.mud.terminal.VDUDisplay;
import de.mud.terminal.vt320;


/**
 * Provides a bridge between a MUD terminal buffer and a possible TerminalView.
 * This separation allows us to keep the TerminalBridge running in a background
 * service. A TerminalView shares down a bitmap that we can use for rendering
 * when available.
 *
 * This class also provides SSH hostkey verification prompting, and password
 * prompting.
 */
public class TerminalBridge implements VDUDisplay, OnKeyListener, InteractiveCallback {

	public final static String TAG = TerminalBridge.class.toString();

	private final static int BUFFER_SIZE = 4096;

	public final static int DEFAULT_FONT_SIZE = 10;

	public int color[];

	public final static int COLOR_FG_STD = 7;
	public final static int COLOR_BG_STD = 0;

	protected final TerminalManager manager;

	public HostBean host;

	private AbsTransport transport;

	private final Paint defaultPaint;

	private Thread relay;

	private final String emulation;
	private final int scrollback;

	public Bitmap bitmap = null;
	public VDUBuffer buffer = null;

	private TerminalView parent = null;
	private final Canvas canvas = new Canvas();

	private int metaState = 0;

	public final static int META_CTRL_ON = 0x01;
	public final static int META_CTRL_LOCK = 0x02;
	public final static int META_ALT_ON = 0x04;
	public final static int META_ALT_LOCK = 0x08;
	public final static int META_SHIFT_ON = 0x10;
	public final static int META_SHIFT_LOCK = 0x20;
	public final static int META_SLASH = 0x40;
	public final static int META_TAB = 0x80;

	// The bit mask of momentary and lock states for each
	public final static int META_CTRL_MASK = META_CTRL_ON | META_CTRL_LOCK;
	public final static int META_ALT_MASK = META_ALT_ON | META_ALT_LOCK;
	public final static int META_SHIFT_MASK = META_SHIFT_ON | META_SHIFT_LOCK;

	// All the transient key codes
	public final static int META_TRANSIENT = META_CTRL_ON | META_ALT_ON
			| META_SHIFT_ON;

	private boolean disconnected = false;
	private boolean awaitingClose = false;

	private boolean forcedSize = false;
	private int columns;
	private int rows;

	private String keymode = null;

	private boolean selectingForCopy = false;
	private final SelectionArea selectionArea;
	private ClipboardManager clipboard;

	protected KeyCharacterMap keymap = KeyCharacterMap.load(KeyCharacterMap.BUILT_IN_KEYBOARD);

	public int charWidth = -1;
	public int charHeight = -1;
	private int charTop = -1;

	private float fontSize = -1;

	private final List<FontSizeChangedListener> fontSizeChangedListeners;

	private final List<String> localOutput;

	/**
	 * Flag indicating if we should perform a full-screen redraw during our next
	 * rendering pass.
	 */
	private boolean fullRedraw = false;

	public PromptHelper promptHelper;

	protected BridgeDisconnectedListener disconnectListener = null;

	/**
	 * @author kenny
	 *
	 */
	private final class Relay implements Runnable {
		final String encoding = host.getEncoding();

		public void run() {
			final byte[] b = new byte[BUFFER_SIZE];
			final byte[] tmpBuff = new byte[BUFFER_SIZE];

			final Charset charset = Charset.forName(encoding);

			/* Set up character set decoder to report any byte sequences
			 * which are malformed so we can try to resume decoding it
			 * on the next packet received.
			 *
			 * UTF-8 byte sequences have a tendency to get truncated at
			 * times.
			 */
			final CharsetDecoder cd = charset.newDecoder();
			cd.onUnmappableCharacter(CodingErrorAction.REPLACE);
			cd.onMalformedInput(CodingErrorAction.REPORT);

			final CharsetDecoder replacer = charset.newDecoder();
			replacer.onUnmappableCharacter(CodingErrorAction.REPLACE);
			replacer.onMalformedInput(CodingErrorAction.REPLACE);

			ByteBuffer bb;
			CharBuffer cb = CharBuffer.allocate(BUFFER_SIZE);

			int n = 0;
			int offset = 0;

			try {
				while (true) {
					n = offset + transport.read(b, offset, BUFFER_SIZE - offset);

					if (n > 0) {
						bb = ByteBuffer.wrap(b, 0, n);
						CoderResult cr = cd.decode(bb, cb, true);

						if (cr.isMalformed()) {
							int curpos = bb.position() - cr.length();

							if (curpos > 0) {
								/* There is good data before the malformed section, so
								 * pass this on immediately.
								 */
								((vt320)buffer).putString(cb.array(), 0, cb.position());
							}

							while (bb.position() < n) {
								bb = ByteBuffer.wrap(b, curpos, cr.length());

								cb.clear();
								replacer.decode(bb, cb, true);

								((vt320) buffer).putString(cb.array(), 0, cb.position());

								curpos += cr.length();

								bb = ByteBuffer.wrap(b, curpos, n - curpos);

								cb.clear();
								cr = cd.decode(bb, cb, true);
							}

							if (cr.isMalformed()) {
								/* If we still have malformed input, save the bytes for the next
								 * read and try to parse it again.
								 */
								offset = n - bb.position() + cr.length();
								if ((bb.position() - cr.length()) < offset) {
									System.arraycopy(b, bb.position() - cr.length(), tmpBuff, 0, offset);
									System.arraycopy(tmpBuff, 0, b, 0, offset);
								} else {
									System.arraycopy(b, bb.position() - cr.length(), b, 0, offset);
								}
								Log.d(TAG, String.format("Copying out %d chars at %d: 0x%02x",
										offset, bb.position() - cr.length(),
										b[bb.position() - cr.length()]
								));
							} else {
								// After discarding the previous offset, we only have valid data.
								((vt320)buffer).putString(cb.array(), 0, cb.position());
								offset = 0;
							}
						} else {
							// No errors at all.
							((vt320)buffer).putString(cb.array(), 0, cb.position());
							offset = 0;
						}

						cb.clear();

						redraw();
					}
				}
			} catch (IOException e) {
				Log.e(TAG, "Problem while handling incoming data in relay thread", e);
			}
		}
	}

<<<<<<< HEAD
=======
	public class HostKeyVerifier implements ServerHostKeyVerifier {

		public boolean verifyServerHostKey(String hostname, int port,
				String serverHostKeyAlgorithm, byte[] serverHostKey) throws IOException {

			// read in all known hosts from hostdb
			KnownHosts hosts = manager.hostdb.getKnownHosts();
			Boolean result;

			String matchName = String.format("%s:%d", hostname, port);

			String fingerprint = KnownHosts.createHexFingerprint(serverHostKeyAlgorithm, serverHostKey);

			String algorithmName;
			if ("ssh-rsa".equals(serverHostKeyAlgorithm))
				algorithmName = "RSA";
			else if ("ssh-dss".equals(serverHostKeyAlgorithm))
				algorithmName = "DSA";
			else
				algorithmName = serverHostKeyAlgorithm;

			switch(hosts.verifyHostkey(matchName, serverHostKeyAlgorithm, serverHostKey)) {
			case KnownHosts.HOSTKEY_IS_OK:
				outputLine(String.format("Verified host %s key: %s", algorithmName, fingerprint));
				return true;

			case KnownHosts.HOSTKEY_IS_NEW:
				// prompt user
				outputLine(String.format(manager.res.getString(R.string.host_authenticity_warning), hostname));
				outputLine(String.format(manager.res.getString(R.string.host_fingerprint), algorithmName, fingerprint));

				result = promptHelper.requestBooleanPrompt(manager.res.getString(R.string.prompt_continue_connecting));
				if(result == null) return false;
				if(result.booleanValue()) {
					// save this key in known database
					manager.hostdb.saveKnownHost(hostname, port, serverHostKeyAlgorithm, serverHostKey);
				}
				return result.booleanValue();

			case KnownHosts.HOSTKEY_HAS_CHANGED:
				String header = String.format("@   %s   @",
						manager.res.getString(R.string.host_verification_failure_warning_header));

				char[] atsigns = new char[header.length()];
				Arrays.fill(atsigns, '@');
				String border = new String(atsigns);

				outputLine(border);
				outputLine(manager.res.getString(R.string.host_verification_failure_warning));
				outputLine(border);

				outputLine(String.format(manager.res.getString(R.string.host_fingerprint),
						algorithmName, fingerprint));

				// Users have no way to delete keys, so we'll prompt them for now.
				result = promptHelper.requestBooleanPrompt(manager.res.getString(R.string.prompt_continue_connecting));
				if(result == null) return false;
				if(result.booleanValue()) {
					// save this key in known database
					manager.hostdb.saveKnownHost(hostname, port, serverHostKeyAlgorithm, serverHostKey);
				}
				return result.booleanValue();

				default:
					return false;
			}
		}

	}

>>>>>>> 0f4aab8e
	/**
	 * Create new terminal bridge with following parameters. We will immediately
	 * launch thread to start SSH connection and handle any hostkey verification
	 * and password authentication.
	 */
	public TerminalBridge(final TerminalManager manager, final HostBean host) throws IOException {

		this.manager = manager;
		this.host = host;

		emulation = manager.getEmulation();
		scrollback = manager.getScrollback();

		// create prompt helper to relay password and hostkey requests up to gui
		promptHelper = new PromptHelper(this);

		// create our default paint
		defaultPaint = new Paint();
		defaultPaint.setAntiAlias(true);
		defaultPaint.setTypeface(Typeface.MONOSPACE);
		defaultPaint.setFakeBoldText(true); // more readable?

		localOutput = new LinkedList<String>();

		fontSizeChangedListeners = new LinkedList<FontSizeChangedListener>();

		setFontSize(DEFAULT_FONT_SIZE);

		// create terminal buffer and handle outgoing data
		// this is probably status reply information
		buffer = new vt320() {
			@Override
			public void write(byte[] b) {
				try {
					if (b != null && transport != null)
						transport.write(b);
				} catch (IOException e) {
					Log.e(TAG, "Problem handling incoming data in vt320() thread", e);
				}
			}

			// We don't use telnet sequences.
			@Override
			public void sendTelnetCommand(byte cmd) {
			}

			// We don't want remote to resize our window.
			@Override
			public void setWindowSize(int c, int r) {
			}
		};

		buffer.setBufferSize(scrollback);
		resetColors();
		buffer.setDisplay(this);

		selectionArea = new SelectionArea();
	}

	public PromptHelper getPromptHelper() {
		return promptHelper;
	}

	/**
	 * Spawn thread to open connection and start login process.
	 */
	protected void startConnection() {
		transport = TransportFactory.getTransport(host.getProtocol());
		transport.setBridge(this);
		transport.setManager(manager);
		transport.setHost(host);

		// Should be more abstract?
		transport.setCompression(host.getCompression());
		transport.setEmulation(emulation);

		if (transport.canForwardPorts()) {
			for (PortForwardBean portForward : manager.hostdb.getPortForwardsForHost(host))
				transport.addPortForward(portForward);
		}

		outputLine(String.format("Connecting to %s:%d via %s", host.getHostname(), host.getPort(), host.getProtocol()));

		transport.connect();
	}

	/**
	 * Handle challenges from keyboard-interactive authentication mode.
	 */
	public String[] replyToChallenge(String name, String instruction, int numPrompts, String[] prompt, boolean[] echo) {
		String[] responses = new String[numPrompts];
		for(int i = 0; i < numPrompts; i++) {
			// request response from user for each prompt
			responses[i] = promptHelper.requestStringPrompt(prompt[i]);
		}
		return responses;
	}

	/**
	 * Convenience method for writing a line into the underlying MUD buffer.
	 * Should never be called once the session is established.
	 */
	public final void outputLine(String line) {
		if (transport != null && transport.isSessionOpen())
			Log.e(TAG, "Session established, cannot use outputLine!", new IOException("outputLine call traceback"));

		synchronized (localOutput) {
			final String s = line + "\r\n";

			localOutput.add(s);

			((vt320) buffer).putString(s);
		}
	}

	/**
	 * Inject a specific string into this terminal. Used for post-login strings
	 * and pasting clipboard.
	 */
	public void injectString(final String string) {
		new Thread(new Runnable() {
			public void run() {
				if(string == null || string.length() == 0) return;
				KeyEvent[] events = keymap.getEvents(string.toCharArray());
				if(events == null || events.length == 0) return;
				for(KeyEvent event : events) {
					onKey(null, event.getKeyCode(), event);
				}
			}
		}).start();
	}

	/**
	 * Internal method to request actual PTY terminal once we've finished
	 * authentication. If called before authenticated, it will just fail.
	 */
	public void onConnected() {
		// Start up predefined port forwards
		if (transport.canForwardPorts()) {
			for (PortForwardBean portForward : transport.getPortForwards()) {
				try {
					transport.enablePortForward(portForward);
					outputLine(String.format("Enable port forward: %s", portForward.getDescription()));
				} catch (Exception e) {
					Log.e(TAG, "Error setting up port forward during connect", e);
				}
			}
		}

		if (!host.getWantSession()) {
			outputLine("Session will not be started due to host preference.");
			return;
		}

		((vt320) buffer).reset();

		// We no longer need our local output.
		localOutput.clear();

		// previously tried vt100 and xterm for emulation modes
		// "screen" works the best for color and escape codes
		((vt320) buffer).setAnswerBack(emulation);

		// create thread to relay incoming connection data to buffer
		relay = new Thread(new Relay());
		relay.start();

		// force font-size to make sure we resizePTY as needed
		setFontSize(fontSize);

		// finally send any post-login string, if requested
		injectString(host.getPostLogin());
	}

	/**
	 * @return whether a session is open or not
	 */
	public boolean isSessionOpen() {
		if (transport != null)
			return transport.isSessionOpen();
		return false;
	}

	public void setOnDisconnectedListener(BridgeDisconnectedListener disconnectListener) {
		this.disconnectListener = disconnectListener;
	}

	/**
	 * Force disconnection of this terminal bridge.
	 */
	public void dispatchDisconnect(boolean immediate) {
		// We don't need to do this multiple times.
		if (disconnected && !immediate)
			return;

		// disconnection request hangs if we havent really connected to a host yet
		// temporary fix is to just spawn disconnection into a thread
		new Thread(new Runnable() {
			public void run() {
				if(transport != null)
					transport.close();
			}
		}).start();

		disconnected = true;

		if (immediate) {
			awaitingClose = true;
			if (disconnectListener != null)
				disconnectListener.onDisconnected(TerminalBridge.this);
		} else {
			new Thread(new Runnable() {
				public void run() {
					Boolean result = promptHelper.requestBooleanPrompt(
							manager.res.getString(R.string.prompt_host_disconnected), true);
					if (result == null || result.booleanValue()) {
						awaitingClose = true;

						// Tell the TerminalManager that we can be destroyed now.
						if (disconnectListener != null)
							disconnectListener.onDisconnected(TerminalBridge.this);
					}
				}
			}).start();
		}
	}

	public void refreshKeymode() {
		keymode = manager.getKeyMode();
	}

	private boolean bumpyArrows = false;
	public Vibrator vibrator = null;

	public static final long VIBRATE_DURATION = 30;

	/**
	 * Handle onKey() events coming down from a {@link TerminalView} above us.
	 * We might collect these for our internal buffer when working with hostkeys
	 * or passwords, but otherwise we pass them directly over to the SSH host.
	 */
	public boolean onKey(View v, int keyCode, KeyEvent event) {
		try {

			// Ignore all key-up events except for the special keys
			if (event.getAction() == KeyEvent.ACTION_UP) {
				// skip keys if we aren't connected yet or have been disconnected
				if (disconnected || transport == null)
					return false;

				if ("Use right-side keys".equals(keymode)) {
					if (keyCode == KeyEvent.KEYCODE_ALT_RIGHT
							&& (metaState & META_SLASH) != 0) {
						metaState &= ~(META_SLASH | META_TRANSIENT);
						stdin.write('/');
						return true;
					} else if (keyCode == KeyEvent.KEYCODE_SHIFT_RIGHT
							&& (metaState & META_TAB) != 0) {
						metaState &= ~(META_TAB | META_TRANSIENT);
						stdin.write(0x09);
						return true;
					}
				} else if ("Use left-side keys".equals(keymode)) {
					if (keyCode == KeyEvent.KEYCODE_ALT_LEFT
							&& (metaState & META_SLASH) != 0) {
						metaState &= ~(META_SLASH | META_TRANSIENT);
						stdin.write('/');
						return true;
					} else if (keyCode == KeyEvent.KEYCODE_SHIFT_LEFT
							&& (metaState & META_TAB) != 0) {
						metaState &= ~(META_TAB | META_TRANSIENT);
						stdin.write(0x09);
						return true;
					}
				}

				return false;
			}

			// check for terminal resizing keys
			if (keyCode == KeyEvent.KEYCODE_VOLUME_UP) {
				forcedSize = false;
				setFontSize(fontSize + 2);
				return true;
			} else if(keyCode == KeyEvent.KEYCODE_VOLUME_DOWN) {
				forcedSize = false;
				setFontSize(fontSize - 2);
				return true;
			}

			// skip keys if we aren't connected yet or have been disconnected
			if (disconnected || transport == null)
				return false;

			// if we're in scrollback, scroll to bottom of window on input
			if (buffer.windowBase != buffer.screenBase)
				buffer.setWindowBase(buffer.screenBase);

			boolean printing = (keymap.isPrintingKey(keyCode) || keyCode == KeyEvent.KEYCODE_SPACE);

			// otherwise pass through to existing session
			// print normal keys
			if (printing) {
				int curMetaState = event.getMetaState();

				metaState &= ~(META_SLASH | META_TAB);

				if ((metaState & META_SHIFT_MASK) != 0) {
					curMetaState |= KeyEvent.META_SHIFT_ON;
					metaState &= ~META_SHIFT_ON;
					redraw();
				}

				if ((metaState & META_ALT_MASK) != 0) {
					curMetaState |= KeyEvent.META_ALT_ON;
					metaState &= ~META_ALT_ON;
					redraw();
				}

				int key = keymap.get(keyCode, curMetaState);

				if ((metaState & META_CTRL_MASK) != 0) {
					// Support CTRL-a through CTRL-z
					if (key >= 0x61 && key <= 0x7A)
						key -= 0x60;
					// Support CTRL-A through CTRL-_
					else if (key >= 0x41 && key <= 0x5F)
						key -= 0x40;
					else if (key == 0x20)
						key = 0x00;

					metaState &= ~META_CTRL_ON;

					redraw();
				}

				// handle pressing f-keys
				if ((metaState &= META_TAB) != 0) {
					switch(key) {
					case '!': ((vt320)buffer).keyPressed(vt320.KEY_F1, ' ', 0); return true;
					case '@': ((vt320)buffer).keyPressed(vt320.KEY_F2, ' ', 0); return true;
					case '#': ((vt320)buffer).keyPressed(vt320.KEY_F3, ' ', 0); return true;
					case '$': ((vt320)buffer).keyPressed(vt320.KEY_F4, ' ', 0); return true;
					case '%': ((vt320)buffer).keyPressed(vt320.KEY_F5, ' ', 0); return true;
					case '^': ((vt320)buffer).keyPressed(vt320.KEY_F6, ' ', 0); return true;
					case '&': ((vt320)buffer).keyPressed(vt320.KEY_F7, ' ', 0); return true;
					case '*': ((vt320)buffer).keyPressed(vt320.KEY_F8, ' ', 0); return true;
					case '(': ((vt320)buffer).keyPressed(vt320.KEY_F9, ' ', 0); return true;
					case ')': ((vt320)buffer).keyPressed(vt320.KEY_F10, ' ', 0); return true;
					}
				}

				if (key < 0x80)
					stdin.write(key);
				else
					// TODO write encoding routine that doesn't allocate each time
					stdin.write(new String(Character.toChars(key))
							.getBytes(host.getEncoding()));
				return true;
			}

			if (keyCode == KeyEvent.KEYCODE_UNKNOWN &&
					event.getAction() == KeyEvent.ACTION_MULTIPLE) {
				byte[] input = event.getCharacters().getBytes(host.getEncoding());
				stdin.write(input);
			}

			// try handling keymode shortcuts
			if (event.getRepeatCount() == 0) {
				if ("Use right-side keys".equals(keymode)) {
					switch(keyCode) {
					case KeyEvent.KEYCODE_ALT_RIGHT:
						metaState |= META_SLASH;
						return true;
					case KeyEvent.KEYCODE_SHIFT_RIGHT:
						metaState |= META_TAB;
						return true;
					case KeyEvent.KEYCODE_SHIFT_LEFT:
						metaPress(META_SHIFT_ON);
						return true;
					case KeyEvent.KEYCODE_ALT_LEFT:
						metaPress(META_ALT_ON);
						return true;
					default:
						break;
					}
				} else if ("Use left-side keys".equals(keymode)) {
					switch(keyCode) {
					case KeyEvent.KEYCODE_ALT_LEFT:
						metaState |= META_SLASH;
						return true;
					case KeyEvent.KEYCODE_SHIFT_LEFT:
						metaState |= META_TAB;
						return true;
					case KeyEvent.KEYCODE_SHIFT_RIGHT:
						metaPress(META_SHIFT_ON);
						return true;
					case KeyEvent.KEYCODE_ALT_RIGHT:
						metaPress(META_ALT_ON);
						return true;
					default:
						break;
					}
				}
			}

			// look for special chars
			switch(keyCode) {
			case KeyEvent.KEYCODE_CAMERA:

				// check to see which shortcut the camera button triggers
				String camera = manager.prefs.getString(manager.res.getString(R.string.pref_camera), manager.res.getString(R.string.list_camera_ctrlaspace));
				if(manager.res.getString(R.string.list_camera_ctrlaspace).equals(camera)) {
					transport.write('\001');
					transport.write(' ');

				} else if(manager.res.getString(R.string.list_camera_ctrla).equals(camera)) {
					transport.write('\001');

				} else if(manager.res.getString(R.string.list_camera_esc).equals(camera)) {
					((vt320)buffer).keyTyped(vt320.KEY_ESCAPE, ' ', 0);

				}

				break;

			case KeyEvent.KEYCODE_DEL:
				((vt320) buffer).keyPressed(vt320.KEY_BACK_SPACE, ' ',
						getStateForBuffer());
				metaState &= ~META_TRANSIENT;
				return true;
			case KeyEvent.KEYCODE_ENTER:
				((vt320)buffer).keyTyped(vt320.KEY_ENTER, ' ', 0);
				metaState &= ~META_TRANSIENT;
				return true;

			case KeyEvent.KEYCODE_DPAD_LEFT:
				if (selectingForCopy) {
					selectionArea.decrementColumn();
					redraw();
				} else {
					((vt320) buffer).keyPressed(vt320.KEY_LEFT, ' ',
							getStateForBuffer());
					metaState &= ~META_TRANSIENT;
					tryKeyVibrate();
				}
				return true;

			case KeyEvent.KEYCODE_DPAD_UP:
				if (selectingForCopy) {
					selectionArea.decrementRow();
					redraw();
				} else {
					((vt320) buffer).keyPressed(vt320.KEY_UP, ' ',
							getStateForBuffer());
					metaState &= ~META_TRANSIENT;
					tryKeyVibrate();
				}
				return true;

			case KeyEvent.KEYCODE_DPAD_DOWN:
				if (selectingForCopy) {
					selectionArea.incrementRow();
					redraw();
				} else {
					((vt320) buffer).keyPressed(vt320.KEY_DOWN, ' ',
							getStateForBuffer());
					metaState &= ~META_TRANSIENT;
					tryKeyVibrate();
				}
				return true;

			case KeyEvent.KEYCODE_DPAD_RIGHT:
				if (selectingForCopy) {
					selectionArea.incrementColumn();
					redraw();
				} else {
					((vt320) buffer).keyPressed(vt320.KEY_RIGHT, ' ',
							getStateForBuffer());
					metaState &= ~META_TRANSIENT;
					tryKeyVibrate();
				}
				return true;

			case KeyEvent.KEYCODE_DPAD_CENTER:
				if (selectingForCopy) {
					if (selectionArea.isSelectingOrigin())
						selectionArea.finishSelectingOrigin();
					else {
						if (parent != null && clipboard != null) {
							// copy selected area to clipboard
							String copiedText = selectionArea.copyFrom(buffer);

							clipboard.setText(copiedText);
							parent.notifyUser(parent.getContext().getString(
									R.string.console_copy_done,
									copiedText.length()));

							selectingForCopy = false;
							selectionArea.reset();
						}
					}
				} else {
					if ((metaState & META_CTRL_ON) != 0) {
						((vt320)buffer).keyTyped(vt320.KEY_ESCAPE, ' ', 0);
						metaState &= ~META_CTRL_ON;
					} else
						metaState |= META_CTRL_ON;
				}

				redraw();

				return true;
			}

		} catch (IOException e) {
			Log.e(TAG, "Problem while trying to handle an onKey() event", e);
			try {
				transport.flush();
			} catch (IOException ioe) {
				Log.d(TAG, "Our transport was closed, dispatching disconnect event");
				dispatchDisconnect(false);
			}
		} catch (NullPointerException npe) {
			Log.d(TAG, "Input before connection established ignored.");
			return true;
		}

		return false;
	}

	/**
	 * Handle meta key presses where the key can be locked on.
	 * <p>
	 * 1st press: next key to have meta state<br />
	 * 2nd press: meta state is locked on<br />
	 * 3rd press: disable meta state
	 *
	 * @param code
	 */
	private void metaPress(int code) {
		if ((metaState & (code << 1)) != 0) {
			metaState &= ~(code << 1);
		} else if ((metaState & code) != 0) {
			metaState &= ~code;
			metaState |= code << 1;
		} else
			metaState |= code;
		redraw();
	}

	public int getMetaState() {
		return metaState;
	}

	private int getStateForBuffer() {
		int bufferState = 0;

		if ((metaState & META_CTRL_MASK) != 0)
			bufferState |= vt320.KEY_CONTROL;
		if ((metaState & META_SHIFT_MASK) != 0)
			bufferState |= vt320.KEY_SHIFT;
		if ((metaState & META_ALT_MASK) != 0)
			bufferState |= vt320.KEY_ALT;

		return bufferState;
	}

	public void setSelectingForCopy(boolean selectingForCopy) {
		this.selectingForCopy = selectingForCopy;
	}

	public boolean isSelectingForCopy() {
		return selectingForCopy;
	}

	public SelectionArea getSelectionArea() {
		return selectionArea;
	}

	public synchronized void tryKeyVibrate() {
		if (bumpyArrows && vibrator != null)
			vibrator.vibrate(VIBRATE_DURATION);
	}

	/**
	 * Request a different font size. Will make call to parentChanged() to make
	 * sure we resize PTY if needed.
	 */
	private final void setFontSize(float size) {
		if (size <= 0.0)
			return;

		defaultPaint.setTextSize(size);
		fontSize = size;

		// read new metrics to get exact pixel dimensions
		FontMetrics fm = defaultPaint.getFontMetrics();
		charTop = (int)Math.ceil(fm.top);

		float[] widths = new float[1];
		defaultPaint.getTextWidths("X", widths);
		charWidth = (int)Math.ceil(widths[0]);
		charHeight = (int)Math.ceil(fm.descent - fm.top);

		// refresh any bitmap with new font size
		if(parent != null)
			parentChanged(parent);

		for (FontSizeChangedListener ofscl : fontSizeChangedListeners)
			ofscl.onFontSizeChanged(size);
	}

	/**
	 * Add an {@link FontSizeChangedListener} to the list of listeners for this
	 * bridge.
	 *
	 * @param listener
	 *            listener to add
	 */
	public void addFontSizeChangedListener(FontSizeChangedListener listener) {
		fontSizeChangedListeners.add(listener);
	}

	/**
	 * Remove an {@link FontSizeChangedListener} from the list of listeners for
	 * this bridge.
	 *
	 * @param listener
	 */
	public void removeFontSizeChangedListener(FontSizeChangedListener listener) {
		fontSizeChangedListeners.remove(listener);
	}

	/**
	 * Something changed in our parent {@link TerminalView}, maybe it's a new
	 * parent, or maybe it's an updated font size. We should recalculate
	 * terminal size information and request a PTY resize.
	 */
	public final synchronized void parentChanged(TerminalView parent) {
		this.parent = parent;
		int width = parent.getWidth();
		int height = parent.getHeight();

		bumpyArrows = manager.prefs.getBoolean(manager.res.getString(R.string.pref_bumpyarrows), true);
		vibrator = (Vibrator) parent.getContext().getSystemService(Context.VIBRATOR_SERVICE);
		clipboard = (ClipboardManager) parent.getContext().getSystemService(Context.CLIPBOARD_SERVICE);

		if (!forcedSize) {
			// recalculate buffer size
			int newColumns, newRows;

			newColumns = width / charWidth;
			newRows = height / charHeight;

			// If nothing has changed in the terminal dimensions and not an intial
			// draw then don't blow away scroll regions and such.
			if (newColumns == columns && newRows == rows)
				return;

			columns = newColumns;
			rows = newRows;
		}

		// reallocate new bitmap if needed
		boolean newBitmap = (bitmap == null);
		if(bitmap != null)
			newBitmap = (bitmap.getWidth() != width || bitmap.getHeight() != height);

		if (newBitmap) {
			discardBitmap();
			bitmap = Bitmap.createBitmap(width, height, Config.ARGB_8888);
			canvas.setBitmap(bitmap);
		}

		// clear out any old buffer information
		defaultPaint.setColor(Color.BLACK);
		canvas.drawPaint(defaultPaint);

		// Stroke the border of the terminal if the size is being forced;
		if (forcedSize) {
			int borderX = (columns * charWidth) + 1;
			int borderY = (rows * charHeight) + 1;

			defaultPaint.setColor(Color.GRAY);
			defaultPaint.setStrokeWidth(0.0f);
			if (width >= borderX)
				canvas.drawLine(borderX, 0, borderX, borderY + 1, defaultPaint);
			if (height >= borderY)
				canvas.drawLine(0, borderY, borderX + 1, borderY, defaultPaint);
		}

		try {
			// request a terminal pty resize
			int prevRow = buffer.getCursorRow();
			buffer.setScreenSize(columns, rows, true);

			// Work around weird vt320.java behavior where cursor is an offset from the bottom??
			buffer.setCursorPosition(buffer.getCursorColumn(), prevRow);

			if(transport != null)
				transport.setDimensions(columns, rows, width, height);
		} catch(Exception e) {
			Log.e(TAG, "Problem while trying to resize screen or PTY", e);
		}

		// redraw local output if we don't have a sesson to receive our resize request
		if (transport == null) {
			synchronized (localOutput) {
				((vt320) buffer).reset();

				for (String line : localOutput)
					((vt320) buffer).putString(line);
			}
		}

		// force full redraw with new buffer size
		fullRedraw = true;
		redraw();

		parent.notifyUser(String.format("%d x %d", columns, rows));

		Log.i(TAG, String.format("parentChanged() now width=%d, height=%d", columns, rows));
	}

	/**
	 * Somehow our parent {@link TerminalView} was destroyed. Now we don't need
	 * to redraw anywhere, and we can recycle our internal bitmap.
	 */
	public synchronized void parentDestroyed() {
		parent = null;
		discardBitmap();
	}

	private void discardBitmap() {
		if (bitmap != null)
			bitmap.recycle();
		bitmap = null;
	}

	public void setVDUBuffer(VDUBuffer buffer) {
		this.buffer = buffer;
	}

	public VDUBuffer getVDUBuffer() {
		return buffer;
	}

	public void onDraw() {
		int fg, bg;
		boolean entireDirty = buffer.update[0] || fullRedraw;

		// walk through all lines in the buffer
		for(int l = 0; l < buffer.height; l++) {

			// check if this line is dirty and needs to be repainted
			// also check for entire-buffer dirty flags
			if (!entireDirty && !buffer.update[l + 1]) continue;

			// reset dirty flag for this line
			buffer.update[l + 1] = false;

			// walk through all characters in this line
			for (int c = 0; c < buffer.width; c++) {
				int addr = 0;
				int currAttr = buffer.charAttributes[buffer.windowBase + l][c];

				// reset default colors
				fg = color[COLOR_FG_STD];
				bg = color[COLOR_BG_STD];

				// check if foreground color attribute is set
				if ((currAttr & VDUBuffer.COLOR_FG) != 0) {
					int fgcolor = ((currAttr & VDUBuffer.COLOR_FG) >> VDUBuffer.COLOR_FG_SHIFT) - 1;
					if (fgcolor < 8 && (currAttr & VDUBuffer.BOLD) != 0)
						fg = color[fgcolor + 8];
					else
						fg = color[fgcolor];
				}

				// check if background color attribute is set
				if ((currAttr & VDUBuffer.COLOR_BG) != 0)
					bg = color[((currAttr & VDUBuffer.COLOR_BG) >> VDUBuffer.COLOR_BG_SHIFT) - 1];

				// support character inversion by swapping background and foreground color
				if ((currAttr & VDUBuffer.INVERT) != 0) {
					int swapc = bg;
					bg = fg;
					fg = swapc;
				}

				// set underlined attributes if requested
				defaultPaint.setUnderlineText((currAttr & VDUBuffer.UNDERLINE) != 0);

				// determine the amount of continuous characters with the same settings and print them all at once
				while(c + addr < buffer.width && buffer.charAttributes[buffer.windowBase + l][c + addr] == currAttr) {
					addr++;
				}

				// Save the current clip region
				canvas.save(Canvas.CLIP_SAVE_FLAG);

				// clear this dirty area with background color
				defaultPaint.setColor(bg);
				canvas.clipRect(c * charWidth, l * charHeight, (c + addr) * charWidth, (l + 1) * charHeight);
				canvas.drawPaint(defaultPaint);

				// write the text string starting at 'c' for 'addr' number of characters
				defaultPaint.setColor(fg);
				if((currAttr & VDUBuffer.INVISIBLE) == 0)
					canvas.drawText(buffer.charArray[buffer.windowBase + l], c,
						addr, c * charWidth, (l * charHeight) - charTop,
						defaultPaint);

				// Restore the previous clip region
				canvas.restore();

				// advance to the next text block with different characteristics
				c += addr - 1;
			}
		}

		// reset entire-buffer flags
		buffer.update[0] = false;
		fullRedraw = false;
	}

	public void redraw() {
		if (parent != null)
			parent.postInvalidate();
	}

	// We don't have a scroll bar.
	public void updateScrollBar() {
	}

	/**
	 * Resize terminal to fit [rows]x[cols] in screen of size [width]x[height]
	 * @param rows
	 * @param cols
	 * @param width
	 * @param height
	 */
	public synchronized void resizeComputed(int cols, int rows, int width, int height) {
		float size = 8.0f;
		float step = 8.0f;
		float limit = 0.125f;

		int direction;

		while ((direction = fontSizeCompare(size, cols, rows, width, height)) < 0)
			size += step;

		if (direction == 0) {
			Log.d("fontsize", String.format("Found match at %f", size));
			return;
		}

		step /= 2.0f;
		size -= step;

		while ((direction = fontSizeCompare(size, cols, rows, width, height)) != 0
				&& step >= limit) {
			step /= 2.0f;
			if (direction > 0) {
				size -= step;
			} else {
				size += step;
			}
		}

		if (direction > 0)
			size -= step;

		forcedSize = true;
		this.columns = cols;
		this.rows = rows;
		setFontSize(size);
	}

	private int fontSizeCompare(float size, int cols, int rows, int width, int height) {
		// read new metrics to get exact pixel dimensions
		defaultPaint.setTextSize(size);
		FontMetrics fm = defaultPaint.getFontMetrics();

		float[] widths = new float[1];
		defaultPaint.getTextWidths("X", widths);
		int termWidth = (int)widths[0] * cols;
		int termHeight = (int)Math.ceil(fm.descent - fm.top) * rows;

		Log.d("fontsize", String.format("font size %f resulted in %d x %d", size, termWidth, termHeight));

		// Check to see if it fits in resolution specified.
		if (termWidth > width || termHeight > height)
			return 1;

		if (termWidth == width || termHeight == height)
			return 0;

		return -1;
	}

	/**
	 * Adds the {@link PortForwardBean} to the list.
	 * @param portForward the port forward bean to add
	 * @return true on successful addition
	 */
	public boolean addPortForward(PortForwardBean portForward) {
		return transport.addPortForward(portForward);
	}

	/**
	 * Removes the {@link PortForwardBean} from the list.
	 * @param portForward the port forward bean to remove
	 * @return true on successful removal
	 */
	public boolean removePortForward(PortForwardBean portForward) {
		return transport.removePortForward(portForward);
	}

	/**
	 * @return the list of port forwards
	 */
	public List<PortForwardBean> getPortForwards() {
		return transport.getPortForwards();
	}

	/**
	 * Enables a port forward member. After calling this method, the port forward should
	 * be operational.
	 * @param portForward member of our current port forwards list to enable
	 * @return true on successful port forward setup
	 */
	public boolean enablePortForward(PortForwardBean portForward) {
		return transport.enablePortForward(portForward);
	}

	/**
	 * Disables a port forward member. After calling this method, the port forward should
	 * be non-functioning.
	 * @param portForward member of our current port forwards list to enable
	 * @return true on successful port forward tear-down
	 */
	public boolean disablePortForward(PortForwardBean portForward) {
		return transport.disablePortForward(portForward);
	}

	/**
	 * @return whether the TerminalBridge should close
	 */
	public boolean isAwaitingClose() {
		return awaitingClose;
	}

	/**
	 * @return whether this connection had started and subsequently disconnected
	 */
	public boolean isDisconnected() {
		return disconnected;
	}

	/* (non-Javadoc)
	 * @see de.mud.terminal.VDUDisplay#setColor(byte, byte, byte, byte)
	 */
	public void setColor(int index, int red, int green, int blue) {
		// Don't allow the system colors to be overwritten for now. May violate specs.
		if (index < color.length && index >= 16)
			color[index] = 0xff000000 | red << 16 | green << 8 | blue;
	}

	public final void resetColors() {
		color = new int[] {
				0xff000000, // black
				0xffcc0000, // red
				0xff00cc00, // green
				0xffcccc00, // brown
				0xff0000cc, // blue
				0xffcc00cc, // purple
				0xff00cccc, // cyan
				0xffcccccc, // light grey
				0xff444444, // dark grey
				0xffff4444, // light red
				0xff44ff44, // light green
				0xffffff44, // yellow
				0xff4444ff, // light blue
				0xffff44ff, // light purple
				0xff44ffff, // light cyan
				0xffffffff, // white
				0xff000000, 0xff00005f, 0xff000087, 0xff0000af, 0xff0000d7,
				0xff0000ff, 0xff005f00, 0xff005f5f, 0xff005f87, 0xff005faf,
				0xff005fd7, 0xff005fff, 0xff008700, 0xff00875f, 0xff008787,
				0xff0087af, 0xff0087d7, 0xff0087ff, 0xff00af00, 0xff00af5f,
				0xff00af87, 0xff00afaf, 0xff00afd7, 0xff00afff, 0xff00d700,
				0xff00d75f, 0xff00d787, 0xff00d7af, 0xff00d7d7, 0xff00d7ff,
				0xff00ff00, 0xff00ff5f, 0xff00ff87, 0xff00ffaf, 0xff00ffd7,
				0xff00ffff, 0xff5f0000, 0xff5f005f, 0xff5f0087, 0xff5f00af,
				0xff5f00d7, 0xff5f00ff, 0xff5f5f00, 0xff5f5f5f, 0xff5f5f87,
				0xff5f5faf, 0xff5f5fd7, 0xff5f5fff, 0xff5f8700, 0xff5f875f,
				0xff5f8787, 0xff5f87af, 0xff5f87d7, 0xff5f87ff, 0xff5faf00,
				0xff5faf5f, 0xff5faf87, 0xff5fafaf, 0xff5fafd7, 0xff5fafff,
				0xff5fd700, 0xff5fd75f, 0xff5fd787, 0xff5fd7af, 0xff5fd7d7,
				0xff5fd7ff, 0xff5fff00, 0xff5fff5f, 0xff5fff87, 0xff5fffaf,
				0xff5fffd7, 0xff5fffff, 0xff870000, 0xff87005f, 0xff870087,
				0xff8700af, 0xff8700d7, 0xff8700ff, 0xff875f00, 0xff875f5f,
				0xff875f87, 0xff875faf, 0xff875fd7, 0xff875fff, 0xff878700,
				0xff87875f, 0xff878787, 0xff8787af, 0xff8787d7, 0xff8787ff,
				0xff87af00, 0xff87af5f, 0xff87af87, 0xff87afaf, 0xff87afd7,
				0xff87afff, 0xff87d700, 0xff87d75f, 0xff87d787, 0xff87d7af,
				0xff87d7d7, 0xff87d7ff, 0xff87ff00, 0xff87ff5f, 0xff87ff87,
				0xff87ffaf, 0xff87ffd7, 0xff87ffff, 0xffaf0000, 0xffaf005f,
				0xffaf0087, 0xffaf00af, 0xffaf00d7, 0xffaf00ff, 0xffaf5f00,
				0xffaf5f5f, 0xffaf5f87, 0xffaf5faf, 0xffaf5fd7, 0xffaf5fff,
				0xffaf8700, 0xffaf875f, 0xffaf8787, 0xffaf87af, 0xffaf87d7,
				0xffaf87ff, 0xffafaf00, 0xffafaf5f, 0xffafaf87, 0xffafafaf,
				0xffafafd7, 0xffafafff, 0xffafd700, 0xffafd75f, 0xffafd787,
				0xffafd7af, 0xffafd7d7, 0xffafd7ff, 0xffafff00, 0xffafff5f,
				0xffafff87, 0xffafffaf, 0xffafffd7, 0xffafffff, 0xffd70000,
				0xffd7005f, 0xffd70087, 0xffd700af, 0xffd700d7, 0xffd700ff,
				0xffd75f00, 0xffd75f5f, 0xffd75f87, 0xffd75faf, 0xffd75fd7,
				0xffd75fff, 0xffd78700, 0xffd7875f, 0xffd78787, 0xffd787af,
				0xffd787d7, 0xffd787ff, 0xffd7af00, 0xffd7af5f, 0xffd7af87,
				0xffd7afaf, 0xffd7afd7, 0xffd7afff, 0xffd7d700, 0xffd7d75f,
				0xffd7d787, 0xffd7d7af, 0xffd7d7d7, 0xffd7d7ff, 0xffd7ff00,
				0xffd7ff5f, 0xffd7ff87, 0xffd7ffaf, 0xffd7ffd7, 0xffd7ffff,
				0xffff0000, 0xffff005f, 0xffff0087, 0xffff00af, 0xffff00d7,
				0xffff00ff, 0xffff5f00, 0xffff5f5f, 0xffff5f87, 0xffff5faf,
				0xffff5fd7, 0xffff5fff, 0xffff8700, 0xffff875f, 0xffff8787,
				0xffff87af, 0xffff87d7, 0xffff87ff, 0xffffaf00, 0xffffaf5f,
				0xffffaf87, 0xffffafaf, 0xffffafd7, 0xffffafff, 0xffffd700,
				0xffffd75f, 0xffffd787, 0xffffd7af, 0xffffd7d7, 0xffffd7ff,
				0xffffff00, 0xffffff5f, 0xffffff87, 0xffffffaf, 0xffffffd7,
				0xffffffff, 0xff080808, 0xff121212, 0xff1c1c1c, 0xff262626,
				0xff303030, 0xff3a3a3a, 0xff444444, 0xff4e4e4e, 0xff585858,
				0xff626262, 0xff6c6c6c, 0xff767676, 0xff808080, 0xff8a8a8a,
				0xff949494, 0xff9e9e9e, 0xffa8a8a8, 0xffb2b2b2, 0xffbcbcbc,
				0xffc6c6c6, 0xffd0d0d0, 0xffdadada, 0xffe4e4e4, 0xffeeeeee,
		};
	}
}<|MERGE_RESOLUTION|>--- conflicted
+++ resolved
@@ -25,14 +25,6 @@
 import java.nio.charset.CharsetDecoder;
 import java.nio.charset.CoderResult;
 import java.nio.charset.CodingErrorAction;
-<<<<<<< HEAD
-=======
-import java.security.NoSuchAlgorithmException;
-import java.security.PrivateKey;
-import java.security.PublicKey;
-import java.security.spec.InvalidKeySpecException;
-import java.util.Arrays;
->>>>>>> 0f4aab8e
 import java.util.LinkedList;
 import java.util.List;
 
@@ -268,79 +260,6 @@
 		}
 	}
 
-<<<<<<< HEAD
-=======
-	public class HostKeyVerifier implements ServerHostKeyVerifier {
-
-		public boolean verifyServerHostKey(String hostname, int port,
-				String serverHostKeyAlgorithm, byte[] serverHostKey) throws IOException {
-
-			// read in all known hosts from hostdb
-			KnownHosts hosts = manager.hostdb.getKnownHosts();
-			Boolean result;
-
-			String matchName = String.format("%s:%d", hostname, port);
-
-			String fingerprint = KnownHosts.createHexFingerprint(serverHostKeyAlgorithm, serverHostKey);
-
-			String algorithmName;
-			if ("ssh-rsa".equals(serverHostKeyAlgorithm))
-				algorithmName = "RSA";
-			else if ("ssh-dss".equals(serverHostKeyAlgorithm))
-				algorithmName = "DSA";
-			else
-				algorithmName = serverHostKeyAlgorithm;
-
-			switch(hosts.verifyHostkey(matchName, serverHostKeyAlgorithm, serverHostKey)) {
-			case KnownHosts.HOSTKEY_IS_OK:
-				outputLine(String.format("Verified host %s key: %s", algorithmName, fingerprint));
-				return true;
-
-			case KnownHosts.HOSTKEY_IS_NEW:
-				// prompt user
-				outputLine(String.format(manager.res.getString(R.string.host_authenticity_warning), hostname));
-				outputLine(String.format(manager.res.getString(R.string.host_fingerprint), algorithmName, fingerprint));
-
-				result = promptHelper.requestBooleanPrompt(manager.res.getString(R.string.prompt_continue_connecting));
-				if(result == null) return false;
-				if(result.booleanValue()) {
-					// save this key in known database
-					manager.hostdb.saveKnownHost(hostname, port, serverHostKeyAlgorithm, serverHostKey);
-				}
-				return result.booleanValue();
-
-			case KnownHosts.HOSTKEY_HAS_CHANGED:
-				String header = String.format("@   %s   @",
-						manager.res.getString(R.string.host_verification_failure_warning_header));
-
-				char[] atsigns = new char[header.length()];
-				Arrays.fill(atsigns, '@');
-				String border = new String(atsigns);
-
-				outputLine(border);
-				outputLine(manager.res.getString(R.string.host_verification_failure_warning));
-				outputLine(border);
-
-				outputLine(String.format(manager.res.getString(R.string.host_fingerprint),
-						algorithmName, fingerprint));
-
-				// Users have no way to delete keys, so we'll prompt them for now.
-				result = promptHelper.requestBooleanPrompt(manager.res.getString(R.string.prompt_continue_connecting));
-				if(result == null) return false;
-				if(result.booleanValue()) {
-					// save this key in known database
-					manager.hostdb.saveKnownHost(hostname, port, serverHostKeyAlgorithm, serverHostKey);
-				}
-				return result.booleanValue();
-
-				default:
-					return false;
-			}
-		}
-
-	}
-
->>>>>>> 0f4aab8e
 	/**
 	 * Create new terminal bridge with following parameters. We will immediately
 	 * launch thread to start SSH connection and handle any hostkey verification
@@ -595,24 +514,24 @@
 					if (keyCode == KeyEvent.KEYCODE_ALT_RIGHT
 							&& (metaState & META_SLASH) != 0) {
 						metaState &= ~(META_SLASH | META_TRANSIENT);
-						stdin.write('/');
+						transport.write('/');
 						return true;
 					} else if (keyCode == KeyEvent.KEYCODE_SHIFT_RIGHT
 							&& (metaState & META_TAB) != 0) {
 						metaState &= ~(META_TAB | META_TRANSIENT);
-						stdin.write(0x09);
+						transport.write(0x09);
 						return true;
 					}
 				} else if ("Use left-side keys".equals(keymode)) {
 					if (keyCode == KeyEvent.KEYCODE_ALT_LEFT
 							&& (metaState & META_SLASH) != 0) {
 						metaState &= ~(META_SLASH | META_TRANSIENT);
-						stdin.write('/');
+						transport.write('/');
 						return true;
 					} else if (keyCode == KeyEvent.KEYCODE_SHIFT_LEFT
 							&& (metaState & META_TAB) != 0) {
 						metaState &= ~(META_TAB | META_TRANSIENT);
-						stdin.write(0x09);
+						transport.write(0x09);
 						return true;
 					}
 				}
@@ -694,10 +613,10 @@
 				}
 
 				if (key < 0x80)
-					stdin.write(key);
+					transport.write(key);
 				else
 					// TODO write encoding routine that doesn't allocate each time
-					stdin.write(new String(Character.toChars(key))
+					transport.write(new String(Character.toChars(key))
 							.getBytes(host.getEncoding()));
 				return true;
 			}
@@ -705,7 +624,7 @@
 			if (keyCode == KeyEvent.KEYCODE_UNKNOWN &&
 					event.getAction() == KeyEvent.ACTION_MULTIPLE) {
 				byte[] input = event.getCharacters().getBytes(host.getEncoding());
-				stdin.write(input);
+				transport.write(input);
 			}
 
 			// try handling keymode shortcuts
